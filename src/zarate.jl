"""
    Zarate

A Sugiyaqma style layout for DAGs and Sankey diagrams.
Based on

Zarate, D. C., Le Bodic, P., Dwyer, T., Gange, G., & Stuckey, P. (2018, April).
Optimal sankey diagrams via integer programming.
In 2018 IEEE Pacific Visualization Symposium (PacificVis) (pp. 135-139). IEEE.

# Fields
 - `time_limit::Dates.Period`: how long to spend trying alternative orderings.
   There are often many possible orderings that have the same amount of crossings.
   There is a chance that one of these will allow a better arrangement than others.
   Mostly the first solution tends to be very good.
   By setting a `time_limit > Second(0)`, multiple will be tried until the time limit is exceeded.
   (Note: that this is not a maximum time, but rather a limit that once exceeded no more
   attempts will be made.).
   If you have a `time_limit` greater than `Second(0)` set then the result is no longer deterministic.
   Note also that this is heavily affected by first call compilation time.
"""
Base.@kwdef struct Zarate <: AbstractLayout
    time_limit::Dates.Period = Dates.Second(0)
<<<<<<< HEAD
    ordering_solver::Any = optimizer_with_attributes(Cbc.Optimizer, "randomSeed"=>1, "randomCbcSeed"=>1)
=======
    ordering_solver::Any = ()->_default_ordering_solver()
>>>>>>> 65800413
    arranging_solver::Any = ECOS.Optimizer
end

"""
	_default_ordering_solver()

Default optimizer for ordering - `Cbc` with the random number seed `randomCbcSeed` set to `1`
"""
function _default_ordering_solver()
    optimizer = Cbc.Optimizer()
    MOI.set(optimizer, MOI.RawOptimizerAttribute("randomCbcSeed"), 1)
    return optimizer
 end

"""
    solve_positions(::Zarate, graph; force_layer, force_order)

Returns:
 - `xs`: the xs coordinates of vertices in the layout
 - `ys`: the ys coordinates of vertices in the layout
 - `paths`: a Dict which, for each edge in `graph`, contains a Tuple of coordinate vectors (xs, ys).

The layout is calculated on a graph where dummy nodes can be added to the different layers.
As a result, plotting edges as straight lines between two nodes can result in
more crossings than optimal : edges should instead be routed through these different dummy nodes.
`paths` contains for each edge, a Tuple of vectors, representing that route through the
different nodes as x and y coordinates.

Optional arguments:

`force_layer`: Vector{Pair{Int, Int}}
    specifies the layer for each node
    e.g. [3=>1, 5=>5] specifies layer 1 for node 3 and layer 5 to node 5

force_order: Vector{Pair{Int, Int}}
    this vector forces the ordering of the nodes in each layer,
    e.g. `force_order = [3=>2, 1=>3]` forces node 3 to lay before node 2, and node 1 to lay before node 3

# Example:
```julia
using Graphs, Plots

g = random_orientation_dag(complete_graph(5))
xs, ys, paths = solve_positions(Zarate(), g)
scatter(xs, ys)
for e in edges(g)
    e_xs, e_ys = paths[e]
    plot!(e_xs, e_ys)
end
```
"""
function solve_positions(
    layout::Zarate, original_graph;
    force_layer::Vector{Pair{Int, Int}} = Vector{Pair{Int, Int}}(),
    force_order::Vector{Pair{Int, Int}} = Vector{Pair{Int, Int}}(),
)
    graph = copy(original_graph)

    # 1. Layer Assigment
    layer2nodes = layer_by_longest_path_to_source(graph, force_layer)
    is_dummy_mask, edge_to_path = add_dummy_nodes!(graph, layer2nodes)

    # 2. Layer Ordering
    start_time = Dates.now()
    min_total_distance = Inf
    min_num_crossing = Inf
    local best_pos
    ordering_model, is_before = ordering_problem(layout, graph, layer2nodes; force_order=force_order)
    for round in 1:typemax(Int)
        round > 1 && forbid_solution!(ordering_model, is_before)

        optimize!(ordering_model)
        # No need to keep banning solutions if not finding optimal ones anymore
        round > 1 && termination_status(ordering_model) != MOI.OPTIMAL && break
        num_crossings = objective_value(ordering_model)
        # we are not interested in arrangements that have more crossings, only in
        # alternatives with same number of crossings.
        num_crossings > min_num_crossing && break
        min_num_crossing = num_crossings
        order_layers!(layer2nodes, is_before)

        # 3. Node Arrangement
        xs, ys, total_distance = assign_coordinates(layout, graph, layer2nodes)
        if total_distance < min_total_distance
            min_total_distance = total_distance
            best_pos = (xs, ys)
        end
        Dates.now() - start_time > layout.time_limit && break
    end
    xs, ys = best_pos
    return xs[.!is_dummy_mask], ys[.!is_dummy_mask], Dict(edge => (xs[path], ys[path]) for (edge, path) in edge_to_path)
end

"""
    ordering_problem(::Zarate, graph, layer2nodes; force_order)

Formulates the problem of working out optimal ordering as a MILP.

Returns:
 - `model::Model`: the JuMP model that when optized will find the optimal ordering
 - `is_before::AbstractVector{AbstractVector{Variable}}`: the variables of the model,
   which once solved will have `value(is_before[n1][n2]) == true`
   if `n1` is best arrange before `n2`.
"""
function ordering_problem(layout::Zarate, graph, layer2nodes;
        force_order=Vector{Pair{Int, Int}}())
    m = Model(layout.ordering_solver)
    set_silent(m)

    node_is_before = Vector{Any}(undef, nv(graph))
    for (layer, nodes) in enumerate(layer2nodes)
        before = @variable(m, [nodes, nodes], Bin, base_name="befores_$layer")
        for n1 in nodes
            node_is_before[n1] = before[n1, :]
            for n2 in nodes
                n1 === n2 && continue
                # can't have n1<n2 and n2<n1
                @constraint(m, before[n1, n2] + before[n2, n1] == 1)
                for n3 in nodes
                    (n1 === n3 || n2 === n3) && continue
                    # at most two of these 3 hold
                    @constraint(m , before[n1, n2] + before[n2, n3] + before[n3, n1] <= 2)
                end
            end
        end

        # add user specifed ordering constraints
        # for each pair in force_order, it is specified that the value must preceed the key
        # Therefore: [3 (key or k) => 5 (value or v)] translates that 3 must preceed 5
        for (k, v) in force_order  # convention k > (is before) v
            if (k in nodes) && (v in nodes)  # ordering applies only if they belong to the same layer
                @constraint(m, before[v, k] == 1)
            end
        end
    end

    weights_mat = weights(graph)

    function crossings(src_layer)
        total = AffExpr(0)
        TDict{V} = Dict{Tuple{Int,Int}, V}
        crossing_vars = TDict{TDict{VariableRef}}()
        for src1 in src_layer, src2 in src_layer
            for dst1 in outneighbors(graph, src1), dst2 in outneighbors(graph, src2)
                # Can't cross if share end-point
                (src1 === src2 || dst1 === dst2) && continue
                # Zarate et al section "Further improvements with branching priorities"
                # we don't make this binary even though it is, because that makes the branchs happen
                # at wrong places. It only needs to branch the `before_*` variables.
                # the crossing will be binary as a result
                crossing = @variable(m, binary=false, integer=false, base_name="cross $src1-$dst2 x $src1-$dst2")
                get!(TDict{VariableRef}, crossing_vars, (src1, dst1))[src2, dst2] = crossing
                # two edges cross if the src1 is before scr2; but dst1 is after dest2
                @constraint(m, node_is_before[src1][src2] + node_is_before[dst2][dst1] - 1 <= crossing)

                # for Sankey diagrams we minimise not just crossing but area of crossing
                # treating the weights of the graph as the widths of the line and ignoring skew
                w1 = weights_mat[src1, dst1]
                w2 = weights_mat[src2, dst2]
                area = w1*w2
                add_to_expression!(total, area, crossing)
            end
        end

        # perfomance optimizations based on Zarate eq 8 and 9
        for ((u1,v1), other_edges) in crossing_vars
            for ((u2, v2), c1) in other_edges
                c2 = crossing_vars[(u2,v2)][(u1,v1)]
                @constraint(m, c1==c2)  # Zarate eq 8

                cx = try_get(try_get(crossing_vars, (u1,v2)), (u2,v1))
                cx === nothing && continue
                @constraint(m, c1 + cx == 1)# Zarate eq 9
            end
        end
        return total
    end

    @objective(m, Min, sum(crossings, layer2nodes))
    #@show m
    return m, node_is_before
end


function order_layers!(layer2nodes, is_before)
    # Cunning trick: we need to go from the `before` matrix to an actual order list
    # we can do this by sorting when having `lessthan` read from the `before` matrix
    is_before_func(n1, n2) = Bool(value(is_before[n1][n2]))
    for layer in layer2nodes
        sort!(layer; lt=is_before_func)
    end
    return layer2nodes
end

"""
    forbid_solution!(m, is_before)

Modifies the JuMP model `m` to forbid the solution present in `is_before`.
`is_before` must contain solved variables.
"""
function forbid_solution!(m, is_before)
    cur_trues = AffExpr(0)
    total_trues = 0
    for var_list in is_before
        for var in var_list
            if value(var) > 0.5
                add_to_expression!(cur_trues, var)
                total_trues += 1
            end
        end
    end
    # for it to be a different order some of the ones that are currently true must swap to being false
    @constraint(m, sum(cur_trues) <= total_trues - 1)

    return m
end

"""
    assign_coordinates(graph, layer2nodes)

Works out the `x` and `y` coordinates for each node in the `graph`.
This is via formulating the problem as a QP, and minimizing total distance
of links.
It maintains the order given in `layer2nodes`s.
returns: `xs, ys, total_distance`
"""
function assign_coordinates(layout, graph, layer2nodes)
    m = Model(layout.arranging_solver)
    set_silent(m)
    set_optimizer_attribute(m, "print_level", 0)  # TODO this can be deleted once the version of IPOpt that actually supports `set_silent` is released

    node2y = Dict{Int, VariableRef}()
    for (layer, nodes) in enumerate(layer2nodes)
        first_node, other_nodes = Iterators.peel(nodes)
        prev_y = node2y[first_node] = @variable(m, base_name="y_$first_node")
        for node in other_nodes
            # each must be greater than the last, with a gap of 1 unit
            y = @variable(m, base_name="y_$node")
            @constraint(m, prev_y + 1.0 <= y)
            prev_y = node2y[node] = y
        end
    end

    all_distances = AffExpr[]
    # minimize link distances
    for cur in vertices(graph)
        for out in outneighbors(graph, cur)
            distance = (node2y[cur] - node2y[out])
            push!(all_distances, distance)
        end
        # to prevent going way off-scale, also keep things near x-axis
    end
    # for first layer minimize distance to origin
    for cur in first(layer2nodes)
        distance = node2y[cur]
        push!(all_distances, distance)
    end
    @variable(m, total_distance)
    distance_cone = [1; total_distance; all_distances]
    @constraint(m, distance_cone in RotatedSecondOrderCone())
    @objective(m, Min, total_distance);
    optimize!(m)
    #termination_status(m)
    score = objective_value(m)

    ###
    xs = Vector{Float64}(undef, nv(graph))
    ys = Vector{Float64}(undef, nv(graph))
    for (xi, nodes) in enumerate(layer2nodes)
        for node in nodes
            xs[node] = xi
            ys[node] = value(node2y[node])
        end
    end
    return xs, ys, score
end<|MERGE_RESOLUTION|>--- conflicted
+++ resolved
@@ -21,11 +21,7 @@
 """
 Base.@kwdef struct Zarate <: AbstractLayout
     time_limit::Dates.Period = Dates.Second(0)
-<<<<<<< HEAD
     ordering_solver::Any = optimizer_with_attributes(Cbc.Optimizer, "randomSeed"=>1, "randomCbcSeed"=>1)
-=======
-    ordering_solver::Any = ()->_default_ordering_solver()
->>>>>>> 65800413
     arranging_solver::Any = ECOS.Optimizer
 end
 
