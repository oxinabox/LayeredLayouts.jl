name = "LayeredLayouts"
uuid = "f4a74d36-062a-4d48-97cd-1356bad1de4e"
authors = ["Lyndon White <lyndon.white@invenialabs.co.uk> and contributors"]
<<<<<<< HEAD
version = "0.2.0"
=======
version = "0.2.2"
>>>>>>> 65800413

[deps]
Cbc = "9961bab8-2fa3-5c5a-9d89-47fab24efd76"
Dates = "ade2ca70-3891-5945-98fb-dc099432e06a"
ECOS = "e2685f51-7e38-5353-a97d-a921fd2c8199"
Graphs = "86223c79-3864-5bf0-83f7-82e725a168b6"
IterTools = "c8e1da08-722c-5040-9ed9-7db0dc04731e"
JuMP = "4076af6c-e467-56ae-b986-b466b2749572"
Random = "9a3f8284-a2c9-5f02-9a11-845980a1fd5c"

[compat]
<<<<<<< HEAD
Graphs = "1.4"
IterTools = "1.3"
=======
Cbc = "0.7,0.8,0.9,1"
ECOS = "0.12.1,0.13,0.14,1"
Graphs = "1.4"
IterTools = "1.3"
JuMP = "0.21.3, 0.22, 0.23"
>>>>>>> 65800413
julia = "1"

[extras]
ImageIO = "82e4d734-157c-48bb-816b-45c225c6df19"
ImageMagick = "6218d12a-5da1-5696-b52f-db25d2ecc6d1"
Plots = "91a5bcdd-55d7-5caf-9e0b-520d859cae80"
SimpleWeightedGraphs = "47aef6b3-ad0c-573a-a1e2-d07658019622"
Test = "8dfed614-e22c-5e08-85e1-65c5234f0b40"
VisualRegressionTests = "34922c18-7c2a-561c-bac1-01e79b2c4c92"

[targets]
test = ["ImageIO", "ImageMagick", "Plots", "SimpleWeightedGraphs", "Test", "VisualRegressionTests"]<|MERGE_RESOLUTION|>--- conflicted
+++ resolved
@@ -1,11 +1,7 @@
 name = "LayeredLayouts"
 uuid = "f4a74d36-062a-4d48-97cd-1356bad1de4e"
 authors = ["Lyndon White <lyndon.white@invenialabs.co.uk> and contributors"]
-<<<<<<< HEAD
-version = "0.2.0"
-=======
 version = "0.2.2"
->>>>>>> 65800413
 
 [deps]
 Cbc = "9961bab8-2fa3-5c5a-9d89-47fab24efd76"
@@ -17,16 +13,11 @@
 Random = "9a3f8284-a2c9-5f02-9a11-845980a1fd5c"
 
 [compat]
-<<<<<<< HEAD
-Graphs = "1.4"
-IterTools = "1.3"
-=======
 Cbc = "0.7,0.8,0.9,1"
 ECOS = "0.12.1,0.13,0.14,1"
 Graphs = "1.4"
 IterTools = "1.3"
 JuMP = "0.21.3, 0.22, 0.23"
->>>>>>> 65800413
 julia = "1"
 
 [extras]
